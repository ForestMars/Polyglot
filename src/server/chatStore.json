--- conflicted
+++ resolved
@@ -2744,7 +2744,6 @@
       }
     ],
     "isArchived": false,
-<<<<<<< HEAD
     "updatedAt": "2025-11-11T02:39:00.469Z"
   },
   {
@@ -2791,19 +2790,13 @@
     ],
     "isArchived": false,
     "updatedAt": "2025-11-11T07:13:57.996Z"
-=======
     "updatedAt": "2025-11-11T07:39:06.885Z"
->>>>>>> 0ab42c26
   },
   {
     "id": "conv_1762845085498_jnd4fai5a",
     "title": "Now what day is it?",
     "createdAt": "2025-11-11T07:11:25.498Z",
-<<<<<<< HEAD
-    "lastModified": "2025-11-11T07:11:35.030Z",
-=======
     "lastModified": "2025-11-11T07:39:06.885Z",
->>>>>>> 0ab42c26
     "provider": "ollama",
     "currentModel": "gemma3:latest",
     "modelHistory": [],
@@ -2824,27 +2817,19 @@
       }
     ],
     "isArchived": false,
-<<<<<<< HEAD
     "updatedAt": "2025-11-11T07:11:35.030Z"
-=======
     "updatedAt": "2025-11-11T07:39:06.885Z"
->>>>>>> 0ab42c26
   },
   {
     "id": "conv_1762845083568_h9q5r9sd5",
     "title": "New Chat 11/11/2025",
     "createdAt": "2025-11-11T07:11:23.568Z",
-<<<<<<< HEAD
-    "lastModified": "2025-11-11T07:11:23.568Z",
-=======
     "lastModified": "2025-11-11T07:39:06.885Z",
->>>>>>> 0ab42c26
     "provider": "ollama",
     "currentModel": "gemma3:latest",
     "modelHistory": [],
     "messages": [],
     "isArchived": false,
-<<<<<<< HEAD
     "updatedAt": "2025-11-11T07:11:23.568Z"
   },
   {
@@ -2852,7 +2837,6 @@
     "title": "Please send an email to themarsgroup@gmail.com",
     "createdAt": "2025-11-11T08:08:42.662Z",
     "lastModified": "2025-11-11T17:48:09.497Z",
-=======
     "updatedAt": "2025-11-11T07:39:06.885Z"
   },
   {
@@ -2860,13 +2844,11 @@
     "title": "Ok buddy, what day is it?",
     "createdAt": "2025-11-11T07:39:39.435Z",
     "lastModified": "2025-11-11T07:39:39.611Z",
->>>>>>> 0ab42c26
-    "provider": "ollama",
-    "currentModel": "gemma3:latest",
-    "modelHistory": [],
-    "messages": [
-      {
-<<<<<<< HEAD
+    "provider": "ollama",
+    "currentModel": "gemma3:latest",
+    "modelHistory": [],
+    "messages": [
+      {
         "id": "msg_1762848522639",
         "role": "user",
         "content": "Please send an email to themarsgroup@gmail.com",
@@ -2885,7 +2867,6 @@
     ],
     "isArchived": false,
     "updatedAt": "2025-11-11T17:48:09.497Z"
-=======
         "id": "msg_1762846779505",
         "role": "user",
         "content": "Ok buddy, what day is it?",
@@ -2902,17 +2883,12 @@
     ],
     "isArchived": false,
     "updatedAt": "2025-11-11T07:39:39.611Z"
->>>>>>> 0ab42c26
   },
   {
     "id": "conv_1762847515384_hclg3jwkg",
     "title": "What day is it today?",
     "createdAt": "2025-11-11T07:51:55.406Z",
-<<<<<<< HEAD
     "lastModified": "2025-11-11T17:48:09.497Z",
-=======
-    "lastModified": "2025-11-11T08:00:02.981Z",
->>>>>>> 0ab42c26
     "provider": "ollama",
     "currentModel": "gemma3:latest",
     "modelHistory": [],
@@ -3029,7 +3005,6 @@
       }
     ],
     "isArchived": false,
-<<<<<<< HEAD
     "updatedAt": "2025-11-11T17:48:09.497Z"
   },
   {
@@ -3198,8 +3173,5 @@
     ],
     "isArchived": false,
     "updatedAt": "2025-11-11T09:04:56.560Z"
-=======
-    "updatedAt": "2025-11-11T08:00:02.981Z"
->>>>>>> 0ab42c26
   }
 ]